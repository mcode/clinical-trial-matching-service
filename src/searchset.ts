--- conflicted
+++ resolved
@@ -1,14 +1,10 @@
-<<<<<<< HEAD
-import { ResearchStudy } from './research-study';
+import { ResearchStudy } from './fhir-types';
 
 /**
  * The search entry mode valueset (from https://www.hl7.org/fhir/valueset-search-entry-mode.html).
  */
 export type SearchEntryMode = 'match' | 'include' |	'outcome';
 
-=======
-import { ResearchStudy } from './fhir-types';
->>>>>>> b0d4688d
 export interface SearchResult {
   mode?: string;
   score?: number;
